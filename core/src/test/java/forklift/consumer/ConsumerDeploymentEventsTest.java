package forklift.consumer;

import java.io.File;
import java.io.IOException;

import org.junit.Test;
<<<<<<< HEAD
import org.mockito.Mockito;
=======
import org.junit.runner.RunWith;
import org.junit.runners.JUnit4;
>>>>>>> 329d6a39

import com.google.common.io.Files;

import forklift.ForkliftTest;
import forklift.deployment.Deployment;
import forklift.deployment.DeploymentWatch;
import forklift.spring.ContextManager;

@RunWith(JUnit4.class)
public class ConsumerDeploymentEventsTest extends ForkliftTest {
    @Test
<<<<<<< HEAD
    public void consumerDeployEvent()
=======
    public void deploy()
>>>>>>> 329d6a39
      throws IOException {
        final ConsumerDeploymentEvents events = Mockito.mock(ConsumerDeploymentEvents.class);
        final File deployDir = Files.createTempDir();
<<<<<<< HEAD
        final DeploymentWatch watch = new DeploymentWatch(deployDir, events);

        File deployFile = File.createTempFile("test", ".jar", deployDir);
=======
        final DeploymentWatch watch = new DeploymentWatch(deployDir,
            ContextManager.getContext().getBean(ConsumerDeploymentEvents.class));

        final File deployFile = File.createTempFile("test", ".jar", deployDir);
>>>>>>> 329d6a39
        deployFile.deleteOnExit();

        Files.copy(ForkliftTest.testJar(), deployFile);
        watch.run();
<<<<<<< HEAD
        Mockito.verify(events).onDeploy(Mockito.any(Deployment.class));
=======
>>>>>>> 329d6a39

        deployFile.delete();
        watch.run();
        Mockito.verify(events).onUndeploy(Mockito.any(Deployment.class));
    }

    @Test
    public void consumerDeployment() {
        final ConsumerDeploymentEvents events = new ConsumerDeploymentEvents();
        final Deployment deploy = Mockito.mock(Deployment.class);
        events.onDeploy(deploy);
        events.onUndeploy(deploy);
    }
}<|MERGE_RESOLUTION|>--- conflicted
+++ resolved
@@ -4,49 +4,31 @@
 import java.io.IOException;
 
 import org.junit.Test;
-<<<<<<< HEAD
-import org.mockito.Mockito;
-=======
 import org.junit.runner.RunWith;
 import org.junit.runners.JUnit4;
->>>>>>> 329d6a39
+import org.mockito.Mockito;
 
 import com.google.common.io.Files;
 
 import forklift.ForkliftTest;
 import forklift.deployment.Deployment;
 import forklift.deployment.DeploymentWatch;
-import forklift.spring.ContextManager;
 
 @RunWith(JUnit4.class)
 public class ConsumerDeploymentEventsTest extends ForkliftTest {
     @Test
-<<<<<<< HEAD
     public void consumerDeployEvent()
-=======
-    public void deploy()
->>>>>>> 329d6a39
       throws IOException {
         final ConsumerDeploymentEvents events = Mockito.mock(ConsumerDeploymentEvents.class);
         final File deployDir = Files.createTempDir();
-<<<<<<< HEAD
         final DeploymentWatch watch = new DeploymentWatch(deployDir, events);
 
         File deployFile = File.createTempFile("test", ".jar", deployDir);
-=======
-        final DeploymentWatch watch = new DeploymentWatch(deployDir,
-            ContextManager.getContext().getBean(ConsumerDeploymentEvents.class));
-
-        final File deployFile = File.createTempFile("test", ".jar", deployDir);
->>>>>>> 329d6a39
         deployFile.deleteOnExit();
 
         Files.copy(ForkliftTest.testJar(), deployFile);
         watch.run();
-<<<<<<< HEAD
         Mockito.verify(events).onDeploy(Mockito.any(Deployment.class));
-=======
->>>>>>> 329d6a39
 
         deployFile.delete();
         watch.run();
