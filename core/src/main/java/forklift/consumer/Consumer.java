package forklift.consumer;

import forklift.classloader.RunAsClassLoader;
import forklift.concurrent.Callback;
import forklift.connectors.ConnectorException;
import forklift.connectors.ForkliftConnectorI;
import forklift.connectors.ForkliftMessage;
import forklift.consumer.parser.KeyValueParser;
import forklift.decorators.Audit;
import forklift.decorators.Config;
import forklift.decorators.Headers;
import forklift.decorators.MultiThreaded;
import forklift.decorators.OnMessage;
import forklift.decorators.OnValidate;
import forklift.decorators.Queue;
import forklift.decorators.Retry;
import forklift.decorators.Topic;
import forklift.properties.PropertiesManager;

import com.fasterxml.jackson.databind.ObjectMapper;
import org.slf4j.Logger;
import org.slf4j.LoggerFactory;
import org.springframework.context.ApplicationContext;

import java.lang.reflect.Field;
import java.lang.reflect.Method;
import java.util.ArrayList;
import java.util.HashMap;
import java.util.List;
import java.util.Map;
import java.util.Properties;
import java.util.concurrent.ArrayBlockingQueue;
import java.util.concurrent.BlockingQueue;
import java.util.concurrent.ThreadPoolExecutor;
import java.util.concurrent.TimeUnit;
import java.util.concurrent.atomic.AtomicBoolean;
import java.util.concurrent.atomic.AtomicInteger;

import javax.jms.JMSException;
import javax.jms.Message;
import javax.jms.MessageConsumer;

public class Consumer {
    private Logger log;

    private static AtomicInteger id = new AtomicInteger(1);
    private static ObjectMapper mapper = new ObjectMapper();

    private final Boolean audit;
    private final ClassLoader classLoader;
    private final ForkliftConnectorI connector;
    private final Map<Class, Map<Class<?>, List<Field>>> injectFields;
    private final Class<?> msgHandler;
    private final String name;
    private final List<Method> onMessage;
    private final List<Method> onValidate;
    private final Retry retry;
    private final Queue queue;
    private final Topic topic;
    private final ApplicationContext context;

    // If a queue can process multiple messages at a time we
    // use a thread pool to manage how much cpu load the queue can
    // take.
    private final BlockingQueue<Runnable> blockQueue;
    private final ThreadPoolExecutor threadPool;

    private Callback<Consumer> outOfMessages;

    private AtomicBoolean running = new AtomicBoolean(false);
    public Consumer(Class<?> msgHandler, ForkliftConnectorI connector) {
        this(msgHandler, connector, null, null);
    }

    @SuppressWarnings("unchecked")
    public Consumer(Class<?> msgHandler, ForkliftConnectorI connector, ClassLoader classLoader, ApplicationContext context) {
        this.audit = msgHandler.isAnnotationPresent(Audit.class);
        this.classLoader = classLoader;
        this.connector = connector;
        this.msgHandler = msgHandler;
        this.retry = msgHandler.getAnnotation(Retry.class);
        this.queue = msgHandler.getAnnotation(Queue.class);
        this.topic = msgHandler.getAnnotation(Topic.class);
<<<<<<< HEAD
        this.context = context;
=======
        if (this.queue != null && this.topic != null)
            throw new IllegalArgumentException("Msg Handler cannot consume a queue and topic");
        if (this.queue != null)
            this.name = queue.value() + ":" + id.getAndIncrement();
        else if (this.topic != null)
            this.name = topic.value() + ":" + id.getAndIncrement();
        else
            throw new IllegalArgumentException("Msg Handler must handle a queue or topic.");
>>>>>>> 6c45fb79

        log = LoggerFactory.getLogger(this.name);

        // Init the thread pools if the msg handler is multi threaded. If the msg handler is single threaded
        // it'll just run in the current thread to prevent any message read ahead that would be performed.
        if (msgHandler.isAnnotationPresent(MultiThreaded.class)) {
            MultiThreaded multiThreaded = msgHandler.getAnnotation(MultiThreaded.class);
            blockQueue = new ArrayBlockingQueue<Runnable>(multiThreaded.value() * 100 + 100);
            threadPool = new ThreadPoolExecutor(
                Math.min(2, multiThreaded.value()), multiThreaded.value(), 5L, TimeUnit.MINUTES, blockQueue);
        } else {
            blockQueue = null;
            threadPool = null;
        }

        // Look for all methods that need to be called when a
        // message is received.
        onMessage = new ArrayList<>();
        onValidate = new ArrayList<>();
        for (Method m : msgHandler.getDeclaredMethods()) {
            if (m.isAnnotationPresent(OnMessage.class))
                onMessage.add(m);
            else if (m.isAnnotationPresent(OnValidate.class))
                onValidate.add(m);
        }

        injectFields = new HashMap<>();
        injectFields.put(Config.class, new HashMap<>());
        injectFields.put(forklift.decorators.Inject.class, new HashMap<>());
        injectFields.put(forklift.decorators.Message.class, new HashMap<>());
        injectFields.put(forklift.decorators.Headers.class, new HashMap<>());
        injectFields.put(forklift.decorators.Properties.class, new HashMap<>());
        for (Field f : msgHandler.getDeclaredFields()) {
            injectFields.keySet().forEach(type -> {
                if (f.isAnnotationPresent(type)) {
                    f.setAccessible(true);

                    // Init the list
                    if (injectFields.get(type).get(f.getType()) == null)
                        injectFields.get(type).put(f.getType(), new ArrayList<>());
                    injectFields.get(type).get(f.getType()).add(f);
                }
            });
        }
    }

    /**
     * Creates a JMS consumer and begins listening for messages.
     * If the JMS consumer dies, this method will attempt to
     * get a new JMS consumer.
     */
    public void listen() {
        final MessageConsumer consumer;
        try {
            if (topic != null)
                consumer = connector.getTopic(topic.value());
            else if (queue != null)
                consumer = connector.getQueue(queue.value());
            else
                throw new RuntimeException("No queue/topic specified");

            messageLoop(consumer);
        } catch (ConnectorException e) {
            e.printStackTrace();
        }
    }

    public String getName() {
        return name;
    }

    public void messageLoop(MessageConsumer consumer) {
        try {
            running.set(true);

            while (running.get()) {
                Message jmsMsg;
                while ((jmsMsg = consumer.receive(2500)) != null) {
                    final ForkliftMessage msg = connector.jmsToForklift(jmsMsg);
                    try {
                        final Object handler = msgHandler.newInstance();

                        RunAsClassLoader.run(classLoader, () -> {
                            inject(msg, handler);
                        });

                        // Handle the message.
                        final MessageRunnable runner = new MessageRunnable(jmsMsg, classLoader, handler, onMessage, onValidate);
                        if (threadPool != null) {
                            threadPool.execute(runner);
                        } else {
                            runner.run();
                        }
                    } catch (Exception e) {
                        // If this error occurs we had a massive problem with the conusmer class setup.
                        log.error("Consumer couldn't be used.", e);

                        // In this instance just stop the consumer. Someone needs to fix their shit!
                        running.set(false);
                    }
                }

                if (outOfMessages != null)
                    outOfMessages.handle(this);
            }
        } catch (JMSException e) {
            running.set(false);
            log.error("JMS Error in message loop: ", e);
        } finally {
            try {
                consumer.close();
            } catch (Exception e) {
                log.error("Error in message loop shutdown:", e);
            }
        }
    }

    public void shutdown() {
        running.set(false);
    }

    public void setOutOfMessages(Callback<Consumer> outOfMessages) {
        this.outOfMessages = outOfMessages;
    }

    /**
     * Inject the data from a forklift message into an instance of the msgHandler class.
     * @param msg containing data
     * @param instance an instance of the msgHandler class.
     */
    public void inject(ForkliftMessage msg, final Object instance) {
        // Inject the forklift msg
        injectFields.keySet().stream().forEach(decorator -> {
            final Map<Class<?>, List<Field>> fields = injectFields.get(decorator);

            fields.keySet().stream().forEach(clazz -> {
                fields.get(clazz).forEach(f -> {
                    try {
                        if (decorator == forklift.decorators.Message.class) {
                            if (clazz ==  ForkliftMessage.class) {
                                f.set(instance, msg);
                            } else if (clazz == String.class) {
                                f.set(instance, msg.getMsg());
                            } else if (clazz == Map.class) {
                                // We assume that the map is <String, String>.
                                f.set(instance, KeyValueParser.parse(msg.getMsg()));
                            } else {
                                // Attempt to parse a json
                                f.set(instance, mapper.readValue(msg.getMsg(), clazz));
                            }
                        } else if (decorator == forklift.decorators.Inject.class) {
                            if (clazz ==  ApplicationContext.class) {
                                f.set(instance, context);
                            }
                        } else if (decorator == Config.class) {
                            if (clazz == Properties.class) {
                                forklift.decorators.Config config = f.getAnnotation(forklift.decorators.Config.class);
                                PropertiesManager.get(config.value());
                            }
                        } else if (decorator == Headers.class) {
                            if (clazz == Map.class) {
                                f.set(instance, msg.getHeaders());
                            }
                        } else if (decorator == forklift.decorators.Properties.class) {
                            if (clazz == Map.class) {
                                f.set(instance, msg.getProperties());
                            }
                        }
                    } catch (Exception e) {
                        log.error("Error injecting data into Msg Handler", e);
                        throw new RuntimeException("Error injecting data into Msg Handler");
                    }
                });
            });
        });
    }
}<|MERGE_RESOLUTION|>--- conflicted
+++ resolved
@@ -79,11 +79,8 @@
         this.connector = connector;
         this.msgHandler = msgHandler;
         this.retry = msgHandler.getAnnotation(Retry.class);
-        this.queue = msgHandler.getAnnotation(Queue.class);
-        this.topic = msgHandler.getAnnotation(Topic.class);
-<<<<<<< HEAD
         this.context = context;
-=======
+
         if (this.queue != null && this.topic != null)
             throw new IllegalArgumentException("Msg Handler cannot consume a queue and topic");
         if (this.queue != null)
@@ -92,7 +89,6 @@
             this.name = topic.value() + ":" + id.getAndIncrement();
         else
             throw new IllegalArgumentException("Msg Handler must handle a queue or topic.");
->>>>>>> 6c45fb79
 
         log = LoggerFactory.getLogger(this.name);
 
