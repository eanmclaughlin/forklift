--- conflicted
+++ resolved
@@ -9,15 +9,10 @@
 
 # Add forklift server
 WORKDIR /tmp
-<<<<<<< HEAD
 ADD server/target/universal/forklift-server-0.31.zip forklift.zip
 RUN yes | unzip -d /usr/local forklift.zip
 RUN ln -s /usr/local/forklift-server-0.31 /usr/local/forklift
-=======
-ADD server/target/universal/forklift-server-0.32.zip forklift.zip
-RUN yes | unzip -d /usr/local forklift.zip
-RUN ln -s /usr/local/forklift-server-0.32 /usr/local/forklift
->>>>>>> 4bc131ec
+
 RUN rm forklift.zip
 RUN mkdir -p /usr/local/forklift/consumers
 
