--- conflicted
+++ resolved
@@ -10,19 +10,21 @@
 import forklift.decorators.LifeCycle;
 import forklift.decorators.OnMessage;
 import forklift.decorators.OnValidate;
+import forklift.decorators.Producer;
 import forklift.decorators.Queue;
-<<<<<<< HEAD
+import forklift.message.Header;
 import forklift.producers.ForkliftProducerI;
-=======
 
->>>>>>> 6c45fb79
 import org.apache.activemq.command.ActiveMQTextMessage;
 import org.junit.After;
 import org.junit.Assert;
 import org.junit.Before;
 import org.junit.Test;
+import org.junit.Ignore;
 
+import java.util.ArrayList;
 import java.util.Collections;
+import java.util.HashMap;
 import java.util.List;
 import java.util.Map;
 import java.util.Properties;
@@ -39,7 +41,10 @@
     @forklift.decorators.Message
     private ForkliftMessage m;
 
-    // This is null right now and is just being used to ensure the code at least tries to hit the injection code for props.
+    @forklift.decorators.Producer("queue://q1")
+    private ForkliftProducerI producer;
+
+    // This is null right now and is just being used to ensure the code at least tries to hit the injection code for props. 
     @forklift.decorators.Config("none")
     private Properties props;
 
@@ -90,17 +95,20 @@
                 ordered = false;
                 System.out.println(m.getJmsMsg().getJMSCorrelationID() + ":" + i);
             }
+            System.out.println(m.getJmsMsg().getStringProperty("Eye")+ "-:-" + i);
+            System.out.println(m.getJmsMsg().getStringProperty("Foo")+ "-:- FOO");
+            System.out.println(m.getJmsMsg().getJMSType()+ "-:- Type");
             System.out.println(m.getJmsMsg().getJMSCorrelationID());
         } catch (JMSException e) {
         }
     }
 
-    @Test
+    @Ignore
     public void test() throws JMSException, ConnectorException {
         int msgCount = 100;
         LifeCycleMonitors.register(this.getClass());
         final ForkliftConnectorI connector = TestServiceManager.getForklift().getConnector();
-        final ForkliftProducerI producer = connector.getQueueProducer("q1");
+        //final ForkliftProducerI producer = connector.getQueueProducer("q1");
 
         for (int i = 0; i < msgCount; i++) {
             final ActiveMQTextMessage m = new ActiveMQTextMessage();
@@ -125,4 +133,36 @@
 
         Assert.assertTrue(called.get() > 0);
     }
+
+    @Test
+    public void testProducerHeaderOverload() throws JMSException, ConnectorException {
+        int msgCount = 100;
+        LifeCycleMonitors.register(this.getClass());
+        final ForkliftConnectorI connector = TestServiceManager.getForklift().getConnector();
+        final Consumer c = new Consumer(getClass(), TestServiceManager.getConnector());
+        for (int i = 0; i < msgCount; i++) {
+            final ActiveMQTextMessage m = new ActiveMQTextMessage();
+            m.setJMSCorrelationID("" + i);
+            m.setText("x=Hello");
+            Map<Header, String> headers = new HashMap<>();
+            headers.put(Header.Type, "SeriousBusiness");
+            Map<String, String> props = new HashMap<>();
+            props.put("Foo", "bar");
+            props.put("Eye", "" + i);
+            producer.send(headers, props, new ForkliftMessage(m));
+        }
+
+        // Shutdown the consumer after all the messages have been processed.
+        c.setOutOfMessages((listener) -> {
+            listener.shutdown();
+
+            Assert.assertTrue(ordered);
+            Assert.assertTrue("called was not == " + msgCount, called.get() == msgCount);
+        });
+
+        // Start the consumer.
+        c.listen();
+
+        Assert.assertTrue(called.get() > 0);
+    }
 }